// services/labService.ts

// Base URL without trailing slash to avoid double slashes in path construction
const API_BASE_URL = 'https://fast.futurity.science/management/labs';

// Constants
const FUTURITY_TEAM_ID = '17b389f5-c487-49ba-8a82-0b21d887777f';

// Goal interface matching the new API structure
export interface ApiLabGoal {
  name: string;
  description: string;
  user_groups: Array<{
    description: string;
    size: number;
  }>;
  problem_statements: Array<{
    description: string;
  }>;
  impact_level: number; // 0-100 scale
}

// Lab metadata interface
export interface ApiLabMetadata {
  [key: string]: any;
}

// Lab update request interface
export interface LabUpdateRequest {
  ent_name?: string;
  ent_summary?: string;
  picture_url?: string;
  thumbnail_url?: string;
  exclude_terms?: string[];
  include_terms?: string[];
  goals?: ApiLabGoal[];
  metadata?: ApiLabMetadata;
}

// Updated subject interface to match new API response
export interface SubjectInSubcategory {
  ent_fsid: string;
  ent_name: string;
  ent_summary: string;
  indexes: Array<{
    HR?: number;
    TT?: number;
    WS?: number;
  }>;
}

// Updated subcategory interface to match new API response
export interface SubcategoryWithSubjects {
  subcategory_id: string;
  subcategory_name: string;
  subjects: SubjectInSubcategory[];
}

// Legacy interfaces for backward compatibility
export interface SubjectConfig {
  subject_name: string;
  subject_fsid: string;
  subcategory_name: string;
  subcategory_fsid: string;
}

export interface Subject {
  subject_name: string;
  subject_fsid: string;
  subject_summary: string;
  subject_indexes: any[];
}

export interface Subcategory {
  id: string;
  name: string;
  fsid: string;
  subject_count: number;
  metadata?: {
    description?: string;
    deletable?: boolean;
  };
  status?: string;
  createdAt?: string;
  updatedAt?: string;
}

export interface FuturityAnalysis {
  _id: string;
  uniqueID: string;
  unique_name: string;
  lab_uniqueID: string;
  name: string;
  metadata: {
    lab_id?: string;
    ent_name: string;
    ent_summary: string;
    ent_start?: string;
    ent_tags?: string;
    ent_inventors?: string;
    ent_image?: string;
    status?: string;
    visible?: boolean;
    picture_url?: string | null;
    ent_authors?: string[];
  };
  createdAt: string;
  updatedAt: string;
}

export interface Metadata {
  kbid?: string;
  miro_board_url?: string;
  ent_summary?: string;
  subject_fsids?: string[];
  exclude_terms?: string[];
  include_terms?: string[];
  picture_url?: string;
}

// Updated Lab interface to match new API response structure
export interface Lab {
  _id: string;
  uniqueID: string;
  ent_name: string;
  ent_fsid: string;
  status: string;
  createdAt: string;
  updatedAt: string;
  kbid?: string;
  miro_board_url?: string;
  ent_summary?: string;
  picture_url?: string;
  thumbnail_url?: string;

  // New structure - replaces subjects_config and subjects arrays
  subcategories_map: SubcategoryWithSubjects[];

  // Legacy properties for backward compatibility (computed from subcategories_map)
  subjects_config: SubjectConfig[];
  subjects: Subject[];
  subcategories: Subcategory[];

  metadata: Metadata;
  exclude_terms?: string[];
  include_terms?: string[];
  goals?: ApiLabGoal[];
}

// Type alias for Futurity Labs (same as Lab)
export type FuturityLab = Lab;

class LabService {
  private getAuthHeaders(token: string): HeadersInit {
    return {
      'Content-Type': 'application/json',
      Authorization: `Bearer ${token}`,
    };
  }

  // Get labs for a specific team
  async getLabsForTeam(
    teamId: string,
    token: string,
    includeArchived: boolean = false
  ): Promise<Lab[]> {
<<<<<<< HEAD
    // Build URL string using the correct /by-team/ endpoint structure
    const urlString = `${API_BASE_URL}/by-team/${encodeURIComponent(
=======
    // Build URL string directly - add trailing slash for list endpoint
    const urlString = `${API_BASE_URL}/?team_id=${encodeURIComponent(
>>>>>>> 9eda88cf
      teamId
    )}?include_archived=${includeArchived}`;

    // Enhanced debug logging
    console.group('🔍 Lab Service Request Debug');
    console.log('API_BASE_URL constant:', API_BASE_URL);
    console.log('Final URL string:', urlString);
    console.log('URL protocol:', new URL(urlString).protocol);
    console.log('Window location protocol:', window.location.protocol);
    
    // Verify the URL starts with https
    if (!urlString.startsWith('https://')) {
      console.error('⚠️ CRITICAL: URL is not HTTPS!', urlString);
      console.trace('Stack trace for non-HTTPS URL');
    }
    console.groupEnd();

    const response = await fetch(urlString, {
      method: 'GET',
      headers: this.getAuthHeaders(token),
    });

    if (!response.ok) {
      throw new Error(`Failed to fetch labs for team: ${response.status}`);
    }

    const rawLabs = await response.json();

    // Transform each lab to include legacy properties
    return rawLabs.map((lab: any) => this.transformLabResponse(lab));
  }

  // Get a specific lab by ID
  async getLabById(labId: string, token: string): Promise<Lab> {
    const response = await fetch(`${API_BASE_URL}/${labId}`, {
      method: 'GET',
      headers: this.getAuthHeaders(token),
    });

    if (!response.ok) {
      if (response.status === 404) {
        throw new Error(`Lab with ID "${labId}" not found`);
      }
      if (response.status === 401) {
        throw new Error('Authentication required. Please log in again.');
      }
      if (response.status === 403) {
        throw new Error('You do not have permission to access this lab.');
      }
      throw new Error(
        `Failed to fetch lab: ${response.status} ${response.statusText}`
      );
    }

    const rawLab = await response.json();

    // Transform the response to include legacy properties
    return this.transformLabResponse(rawLab);
  }

  // ===================
  // FUTURITY LABS METHODS
  // ===================

  /**
   * Get all Futurity Labs from the hardcoded team
   */
  async getFuturityLabs(token: string): Promise<FuturityLab[]> {
    try {
      const labs = await this.getLabsForTeam(FUTURITY_TEAM_ID, token, false);

      // Filter only active labs and sort by creation date (newest first)
      const activeLabs = labs.filter((lab) => lab.status === 'active');

      // Sort by creation date (newest first)
      const sortedLabs = activeLabs.sort(
        (a, b) =>
          new Date(b.createdAt).getTime() - new Date(a.createdAt).getTime()
      );

      return sortedLabs;
    } catch (error) {
      console.error('Failed to fetch Futurity Labs:', error);
      throw error;
    }
  }

  /**
   * Get a specific Futurity Lab by its uniqueID
   */
  async getFuturityLabByUniqueId(
    uniqueId: string,
    token: string
  ): Promise<FuturityLab> {
    try {
      // First get all labs from the team to find the one with matching uniqueID
      const labs = await this.getLabsForTeam(FUTURITY_TEAM_ID, token, false);

      // Find the lab with the matching uniqueID
      const lab = labs.find((lab) => lab.uniqueID === uniqueId);

      if (!lab) {
        throw new Error(`Futurity Lab with uniqueID "${uniqueId}" not found`);
      }

      return lab;
    } catch (error) {
      console.error('Failed to fetch Futurity Lab:', error);
      throw error;
    }
  }

  /**
   * Check if a lab belongs to the Futurity team
   */
  async isFuturityLab(labId: string, token: string): Promise<boolean> {
    try {
      const labs = await this.getLabsForTeam(FUTURITY_TEAM_ID, token, false);
      return labs.some((lab) => lab._id === labId || lab.uniqueID === labId);
    } catch (error) {
      console.error('Failed to check if lab is Futurity Lab:', error);
      return false;
    }
  }

  /**
   * Get the hardcoded Futurity team ID
   */
  getFuturityTeamId(): string {
    return FUTURITY_TEAM_ID;
  }

  // ===================
  // END FUTURITY LABS METHODS
  // ===================

  /**
   * Transform the new API response to include legacy properties for backward compatibility
   */
  private transformLabResponse(rawLab: any): Lab {
    // Create legacy subjects_config array from subcategories_map
    const subjects_config: SubjectConfig[] = [];
    const subjects: Subject[] = [];
    const subcategories: Subcategory[] = [];

    // Process subcategories_map to create legacy structures
    if (rawLab.subcategories_map && Array.isArray(rawLab.subcategories_map)) {
      rawLab.subcategories_map.forEach(
        (subcategoryMap: SubcategoryWithSubjects) => {
          // Add to subcategories array
          subcategories.push({
            id: subcategoryMap.subcategory_id,
            name: subcategoryMap.subcategory_name,
            fsid: `fsid_${subcategoryMap.subcategory_name
              .toLowerCase()
              .replace(/\s+/g, '_')}`,
            subject_count: subcategoryMap.subjects?.length || 0,
            metadata: {
              description:
                subcategoryMap.subcategory_name === 'Uncategorized'
                  ? 'Default category for new subjects'
                  : undefined,
              deletable: subcategoryMap.subcategory_name !== 'Uncategorized',
            },
            status: 'active',
            createdAt: rawLab.createdAt,
            updatedAt: rawLab.updatedAt,
          });

          // Process subjects within this subcategory
          if (
            subcategoryMap.subjects &&
            Array.isArray(subcategoryMap.subjects)
          ) {
            subcategoryMap.subjects.forEach((subject: SubjectInSubcategory) => {
              // Add to subjects_config array
              subjects_config.push({
                subject_name: subject.ent_name,
                subject_fsid: subject.ent_fsid,
                subcategory_name: subcategoryMap.subcategory_name,
                subcategory_fsid: subcategoryMap.subcategory_id,
              });

              // Add to subjects array
              subjects.push({
                subject_name: subject.ent_name,
                subject_fsid: subject.ent_fsid,
                subject_summary: subject.ent_summary,
                subject_indexes: subject.indexes || [],
              });
            });
          }
        }
      );
    }

    // Ensure there's always an "Uncategorized" subcategory
    const hasUncategorized = subcategories.some(
      (sub) => sub.name.toLowerCase() === 'uncategorized'
    );

    if (!hasUncategorized) {
      subcategories.unshift({
        id: 'uncategorized',
        name: 'Uncategorized',
        fsid: 'fsid_uncategorized',
        subject_count: 0,
        metadata: {
          description: 'Default category for new subjects',
          deletable: false,
        },
        status: 'active',
        createdAt: rawLab.createdAt,
        updatedAt: rawLab.updatedAt,
      });
    }

    // Return the enhanced lab object with both new and legacy properties
    return {
      ...rawLab,
      subcategories_map: rawLab.subcategories_map || [],
      subjects_config,
      subjects,
      subcategories,
      metadata: rawLab.metadata || {},
    };
  }

  // Update lab information using PUT
  async updateLab(
    labId: string,
    updates: LabUpdateRequest,
    token: string
  ): Promise<Lab> {
    console.log('Updating lab:', labId, 'with data:', updates);

    const response = await fetch(`${API_BASE_URL}/${labId}`, {
      method: 'PUT',
      headers: this.getAuthHeaders(token),
      body: JSON.stringify(updates),
    });

    if (!response.ok) {
      if (response.status === 401) {
        throw new Error('Authentication required. Please log in again.');
      }
      if (response.status === 403) {
        throw new Error('You do not have permission to update this lab.');
      }
      if (response.status === 404) {
        throw new Error('Lab not found.');
      }

      // Try to get error message from response
      const errorText = await response.text();
      throw new Error(
        `Failed to update lab: ${response.status} ${response.statusText}. ${errorText}`
      );
    }

    const rawLab = await response.json();
    return this.transformLabResponse(rawLab);
  }

  // Update lab basic info (name and description)
  async updateLabInfo(
    labId: string,
    name: string,
    description: string,
    token: string
  ): Promise<Lab> {
    // First get current lab data to preserve existing information
    const currentLab = await this.getLabById(labId, token);

    const updates: LabUpdateRequest = {
      ent_name: name,
      ent_summary: description,
      // Preserve existing data
      exclude_terms: currentLab.exclude_terms || [],
      include_terms: currentLab.include_terms || [],
      goals: currentLab.goals || [],
      metadata: currentLab.metadata || {},
    };

    return this.updateLab(labId, updates, token);
  }

  // Update lab terms
  async updateLabTerms(
    labId: string,
    includeTerms: string[],
    excludeTerms: string[],
    token: string
  ): Promise<Lab> {
    // First get current lab data to preserve existing information
    const currentLab = await this.getLabById(labId, token);

    const updates: LabUpdateRequest = {
      include_terms: includeTerms,
      exclude_terms: excludeTerms,
      // Preserve existing data
      ent_name: currentLab.ent_name,
      ent_summary: currentLab.ent_summary,
      goals: currentLab.goals || [],
      metadata: currentLab.metadata || {},
    };

    return this.updateLab(labId, updates, token);
  }

  // Update lab goals
  async updateLabGoals(
    labId: string,
    goals: ApiLabGoal[],
    token: string
  ): Promise<Lab> {
    // First get current lab data to preserve existing information
    const currentLab = await this.getLabById(labId, token);

    const updates: LabUpdateRequest = {
      goals: goals,
      // Preserve existing data
      ent_name: currentLab.ent_name,
      ent_summary: currentLab.ent_summary,
      include_terms: currentLab.include_terms || [],
      exclude_terms: currentLab.exclude_terms || [],
      metadata: currentLab.metadata || {},
    };

    return this.updateLab(labId, updates, token);
  }

  // Add a single goal to the lab
  async addLabGoal(
    labId: string,
    newGoal: ApiLabGoal,
    token: string
  ): Promise<Lab> {
    // First get current lab data
    const currentLab = await this.getLabById(labId, token);

    // Add the new goal to existing goals
    const updatedGoals = [...(currentLab.goals || []), newGoal];

    return this.updateLabGoals(labId, updatedGoals, token);
  }

  // Remove a goal from the lab by matching properties (safer than index)
  async removeLabGoalByContent(
    labId: string,
    goalToRemove: ApiLabGoal,
    token: string
  ): Promise<Lab> {
    // First get current lab data
    const currentLab = await this.getLabById(labId, token);

    // Remove the goal that matches name and description
    const updatedGoals = (currentLab.goals || []).filter(
      (goal) =>
        !(
          goal.name === goalToRemove.name &&
          goal.description === goalToRemove.description
        )
    );

    return this.updateLabGoals(labId, updatedGoals, token);
  }

  // Update lab metadata
  async updateLabMetadata(
    labId: string,
    metadata: ApiLabMetadata,
    token: string
  ): Promise<Lab> {
    // First get current lab data to preserve existing information
    const currentLab = await this.getLabById(labId, token);

    const updates: LabUpdateRequest = {
      metadata: { ...currentLab.metadata, ...metadata },
      // Preserve existing data
      ent_name: currentLab.ent_name,
      ent_summary: currentLab.ent_summary,
      include_terms: currentLab.include_terms || [],
      exclude_terms: currentLab.exclude_terms || [],
      goals: currentLab.goals || [],
    };

    return this.updateLab(labId, updates, token);
  }

  // Update lab picture URLs
  async updateLabImages(
    labId: string,
    pictureUrl?: string,
    thumbnailUrl?: string,
    token?: string
  ): Promise<Lab> {
    if (!token) {
      throw new Error('Authentication token required');
    }

    // First get current lab data to preserve existing information
    const currentLab = await this.getLabById(labId, token);

    const updates: LabUpdateRequest = {
      picture_url:
        pictureUrl !== undefined ? pictureUrl : currentLab.picture_url,
      thumbnail_url:
        thumbnailUrl !== undefined ? thumbnailUrl : currentLab.thumbnail_url,
      // Preserve existing data
      ent_name: currentLab.ent_name,
      ent_summary: currentLab.ent_summary,
      include_terms: currentLab.include_terms || [],
      exclude_terms: currentLab.exclude_terms || [],
      goals: currentLab.goals || [],
      metadata: currentLab.metadata || {},
    };

    return this.updateLab(labId, updates, token);
  }

  // Get analyses for a specific lab
  async getLabAnalyses(
    labUniqueId: string,
    token: string
  ): Promise<FuturityAnalysis[]> {
    const baseUrl =
      'https://fast.futurity.science/management/analyses/liked/by-lab';
    const urlString = `${baseUrl}?lab_uniqueID=${encodeURIComponent(
      labUniqueId
    )}&include_html=false`;

    // Debug logging
    console.log('Lab analyses URL:', urlString);

    const response = await fetch(urlString, {
      method: 'GET',
      headers: this.getAuthHeaders(token),
    });

    if (!response.ok) {
      if (response.status === 404) {
        return []; // No analyses found for this lab
      }
      if (response.status === 401) {
        throw new Error('Authentication required. Please log in again.');
      }
      if (response.status === 403) {
        throw new Error('You do not have permission to access lab analyses.');
      }
      throw new Error(
        `Failed to fetch lab analyses: ${response.status} ${response.statusText}`
      );
    }

    return response.json();
  }

  // Remove analysis from lab
  async removeAnalysisFromLab(
    analysisUniqueId: string,
    labUniqueId: string,
    token: string
  ): Promise<void> {
    const baseUrl = `https://fast.futurity.science/management/analyses/${analysisUniqueId}/like`;
    const urlString = `${baseUrl}?lab_uniqueID=${encodeURIComponent(
      labUniqueId
    )}`;

    // Debug logging
    console.log('Remove analysis URL:', urlString);

    const response = await fetch(urlString, {
      method: 'DELETE',
      headers: this.getAuthHeaders(token),
    });

    if (!response.ok) {
      if (response.status === 401) {
        throw new Error('Authentication required. Please log in again.');
      }
      if (response.status === 403) {
        throw new Error('You do not have permission to remove this analysis.');
      }
      if (response.status === 404) {
        throw new Error('Analysis not found or not associated with this lab.');
      }
      throw new Error(
        `Failed to remove analysis: ${response.status} ${response.statusText}`
      );
    }
  }

  /**
   * Helper method to get all subjects from subcategories_map
   */
  getAllSubjectsFromLab(lab: Lab): SubjectInSubcategory[] {
    if (!lab.subcategories_map) return [];

    const allSubjects: SubjectInSubcategory[] = [];
    lab.subcategories_map.forEach((subcategoryMap) => {
      if (subcategoryMap.subjects) {
        allSubjects.push(...subcategoryMap.subjects);
      }
    });

    return allSubjects;
  }

  /**
   * Helper method to get subjects for a specific subcategory
   */
  getSubjectsForSubcategory(
    lab: Lab,
    subcategoryId: string
  ): SubjectInSubcategory[] {
    const subcategoryMap = lab.subcategories_map?.find(
      (map) => map.subcategory_id === subcategoryId
    );
    return subcategoryMap?.subjects || [];
  }

  /**
   * Helper method to get subcategory by ID
   */
  getSubcategoryById(
    lab: Lab,
    subcategoryId: string
  ): SubcategoryWithSubjects | undefined {
    return lab.subcategories_map?.find(
      (map) => map.subcategory_id === subcategoryId
    );
  }

  /**
   * Helper method to transform frontend categories/subjects back to subcategories_map for API updates
   */
  transformToSubcategoriesMap(
    categories: Array<{
      id: string;
      name: string;
      subjects: Array<{
        subjectId: string;
        subjectName: string;
        subjectSlug: string;
        notes?: string;
      }>;
    }>
  ): SubcategoryWithSubjects[] {
    return categories.map((category) => ({
      subcategory_id: category.id,
      subcategory_name: category.name,
      subjects: category.subjects.map((subject) => ({
        ent_fsid: subject.subjectSlug.startsWith('fsid_')
          ? subject.subjectSlug
          : `fsid_${subject.subjectSlug}`,
        ent_name: subject.subjectName,
        ent_summary: subject.notes || '',
        indexes: [],
      })),
    }));
  }

  /**
   * Helper method to add a subject to a specific subcategory via API
   */
  async addSubjectToSubcategory(
    labId: string,
    subcategoryId: string,
    subjectFsid: string,
    subjectName: string,
    subjectSummary: string,
    token: string
  ): Promise<Lab> {
    // Get current lab data
    const currentLab = await this.getLabById(labId, token);

    const newSubject = {
      ent_fsid: subjectFsid.startsWith('fsid_')
        ? subjectFsid
        : `fsid_${subjectFsid}`,
      ent_name: subjectName,
      ent_summary: subjectSummary,
      indexes: [],
    };

    // Update subcategories_map
    const updatedSubcategoriesMap = (currentLab.subcategories_map || []).map(
      (subcategoryMap) => {
        if (
          subcategoryMap.subcategory_id === subcategoryId ||
          (subcategoryId === 'uncategorized' &&
            subcategoryMap.subcategory_name.toLowerCase() === 'uncategorized')
        ) {
          return {
            ...subcategoryMap,
            subjects: [...(subcategoryMap.subjects || []), newSubject],
          };
        }
        return subcategoryMap;
      }
    );

    // If subcategory not found and it's uncategorized, create it
    if (
      subcategoryId === 'uncategorized' &&
      !updatedSubcategoriesMap.some(
        (s) => s.subcategory_name.toLowerCase() === 'uncategorized'
      )
    ) {
      const uncategorizedSubcategory: SubcategoryWithSubjects = {
        subcategory_id: 'uncategorized',
        subcategory_name: 'Uncategorized',
        subjects: [newSubject],
      };
      updatedSubcategoriesMap.unshift(uncategorizedSubcategory);
    }

    const updates: LabUpdateRequest = {
      ent_name: currentLab.ent_name,
      ent_summary: currentLab.ent_summary,
      include_terms: currentLab.include_terms || [],
      exclude_terms: currentLab.exclude_terms || [],
      goals: currentLab.goals || [],
      metadata: {
        ...currentLab.metadata,
        subcategories_map: updatedSubcategoriesMap,
      },
    };

    return this.updateLab(labId, updates, token);
  }

  /**
   * Helper method to move a subject between subcategories via API
   */
  async moveSubjectBetweenSubcategories(
    labId: string,
    subjectFsid: string,
    fromSubcategoryId: string,
    toSubcategoryId: string,
    token: string
  ): Promise<Lab> {
    // Get current lab data
    const currentLab = await this.getLabById(labId, token);

    // Find and remove the subject from its current subcategory
    let subjectToMove: any = null;
    const updatedSubcategoriesMap = (currentLab.subcategories_map || []).map(
      (subcategoryMap) => {
        const subjectIndex = (subcategoryMap.subjects || []).findIndex(
          (s) => s.ent_fsid === subjectFsid
        );
        if (subjectIndex >= 0) {
          subjectToMove = subcategoryMap.subjects[subjectIndex];
          return {
            ...subcategoryMap,
            subjects: subcategoryMap.subjects.filter(
              (_, index) => index !== subjectIndex
            ),
          };
        }
        return subcategoryMap;
      }
    );

    if (!subjectToMove) {
      throw new Error('Subject not found');
    }

    // Add subject to new subcategory
    const finalUpdatedSubcategoriesMap = updatedSubcategoriesMap.map(
      (subcategoryMap) => {
        if (
          subcategoryMap.subcategory_id === toSubcategoryId ||
          (toSubcategoryId === 'uncategorized' &&
            subcategoryMap.subcategory_name.toLowerCase() === 'uncategorized')
        ) {
          return {
            ...subcategoryMap,
            subjects: [...(subcategoryMap.subjects || []), subjectToMove],
          };
        }
        return subcategoryMap;
      }
    );

    const updates: LabUpdateRequest = {
      ent_name: currentLab.ent_name,
      ent_summary: currentLab.ent_summary,
      include_terms: currentLab.include_terms || [],
      exclude_terms: currentLab.exclude_terms || [],
      goals: currentLab.goals || [],
      metadata: {
        ...currentLab.metadata,
        subcategories_map: finalUpdatedSubcategoriesMap,
      },
    };

    return this.updateLab(labId, updates, token);
  }
}

export const labService = new LabService();<|MERGE_RESOLUTION|>--- conflicted
+++ resolved
@@ -164,13 +164,9 @@
     token: string,
     includeArchived: boolean = false
   ): Promise<Lab[]> {
-<<<<<<< HEAD
+
     // Build URL string using the correct /by-team/ endpoint structure
     const urlString = `${API_BASE_URL}/by-team/${encodeURIComponent(
-=======
-    // Build URL string directly - add trailing slash for list endpoint
-    const urlString = `${API_BASE_URL}/?team_id=${encodeURIComponent(
->>>>>>> 9eda88cf
       teamId
     )}?include_archived=${includeArchived}`;
 
