import React, {
  useState,
  useCallback,
  useMemo,
  useEffect,
  useRef,
} from 'react';
import {
  Box,
  Button,
  Card,
  Heading,
  Text,
  VStack,
  HStack,
  Input,
  Checkbox,
  Flex,
  Tabs,
<<<<<<< HEAD
  Textarea,
  Select,     // Assuming direct export from @chakra-ui/react
} from '@chakra-ui/react';
import InnovationStrategiesMakerToolCard from '../../components/lab/tools/InnovationStrategiesMakerToolCard';
import StrategicRecommendationsToolCard from '../../components/lab/tools/StrategicRecommendationsToolCard';
=======
  IconButton,
} from '@chakra-ui/react';
import { FiRefreshCw } from 'react-icons/fi';
>>>>>>> 1693d4d0
import GlassCard from '../../components/shared/GlassCard';
import CardScroller from '../../components/shared/CardScroller';
import SurveyToolCard from '../../components/lab/tools/SurveyToolCard';
import UnstructuredSearchToolCard from '../../components/lab/tools/UnstructuredSearchToolCard';
import KeywordHeatmapperToolCard from '../../components/lab/tools/KeywordHeatmapperToolCard';
import WordCloudGeneratorToolCard from '../../components/lab/tools/WordCloudGeneratorToolCard';
import FutureGrapherToolCard from '../../components/lab/tools/FutureGrapherToolCard';
import FutureStoriesToolCard from '../../components/lab/tools/FutureStoriesToolCard';
import FutureFolkToolCard from '../../components/lab/tools/FutureFolkToolCard';
import HorizonChartSection from './Horizons/HorizonChartSection';
import { useAuth } from '../../context/AuthContext';
import type {
  LabSubject,
  HorizonItem,
  AnalysisType,
  SubjectData,
} from './types';
import { mockCategories, mockAnalyses } from './mockData';
import {
  convertHorizonValue,
  getCategoryNumber,
  generateMockAnalysisResult,
} from './utils/analyzeUtils';
import { innovationStrategiesMakerService } from '../../services/innovationStrategiesMakerService'; // Import the new service

interface AnalyzeProps {
  labId: string;
}

const Analyze: React.FC<AnalyzeProps> = ({ labId }) => {
  const { token } = useAuth();

  // Refs for scrolling to sections
  const horizonChartRef = useRef<HTMLDivElement>(null);
  const labAnalysesRef = useRef<HTMLDivElement>(null);
  const analysisToolsRef = useRef<HTMLDivElement>(null);
  const additionalToolsRef = useRef<HTMLDivElement>(null);

  // Basic state
  const [searchQuery, setSearchQuery] = useState('');
  const [sortBy, setSortBy] = useState('most-recent');
  const [activeSection, setActiveSection] = useState<string>('horizon-chart');

  // API data state
  const [subjects, setSubjects] = useState<LabSubject[]>([]);
  const [categories, setCategories] = useState<
    Array<{ id: string; name: string }>
  >([]);
  const [loadingSubjects, setLoadingSubjects] = useState<boolean>(true);
  const [subjectsError, setSubjectsError] = useState<string | null>(null);
  const [refreshingSubjects, setRefreshingSubjects] = useState<boolean>(false);

  // Horizon chart subject selection
  const [selectedSubjects, setSelectedSubjects] = useState<Set<string>>(
    new Set()
  );

  // Analysis state
  const [analysisSelectedSubjects, setAnalysisSelectedSubjects] = useState<
    Set<string>
  >(new Set());
  const [analysisType, setAnalysisType] = useState<AnalysisType>('patent');
  const [excludeTerms, setExcludeTerms] = useState('');
  const [analysisResult, setAnalysisResult] = useState<string>('');
  const [isGeneratingAnalysis, setIsGeneratingAnalysis] = useState(false);
  const [isCopyingAnalysis, setIsCopyingAnalysis] = useState(false);

  // Fetch detailed subject data
  const fetchSubjectData = useCallback(
    async (objectId: string): Promise<SubjectData> => {
      try {
        if (token) {
          const response = await fetch(
            `https://tools.futurity.science/api/subject/${objectId}`,
            {
              headers: {
                Authorization: `Bearer ${token}`,
                'Content-Type': 'application/json',
              },
            }
          );

          if (response.ok) {
            return await response.json();
          }
        }

        // Fallback to mock data if API fails
        const { mockFetchSubjectData } = await import('./mockData');
        return await mockFetchSubjectData(objectId);
      } catch (error) {
        console.error('Failed to fetch subject data:', error);
        return {
          _id: objectId,
          Google_hitcounts: 0,
          Papers_hitcounts: 0,
          Books_hitcounts: 0,
          Gnews_hitcounts: 0,
          Related_terms: '',
          wikipedia_definition: '',
          wiktionary_definition: '',
          FST: '',
          labs: '',
          wikipedia_url: '',
          ent_name: 'Unknown Subject',
          ent_fsid: 'unknown',
          ent_summary: 'Subject data not found',
        };
      }
    },
    [token]
  );

  // Async function to fetch subject details in the background (non-blocking)
  const fetchSubjectDetailsAsync = useCallback(
    async (subjectsToUpdate: LabSubject[]) => {
      for (const subject of subjectsToUpdate) {
        try {
          const subjectData = await fetchSubjectData(subject.subjectId);

          // Update the subject with the detailed data
          setSubjects((prevSubjects) =>
            prevSubjects.map((s) =>
              s.id === subject.id
                ? { ...s, notes: subjectData.ent_summary || s.notes }
                : s
            )
          );
        } catch (error) {
          console.warn(
            `Failed to fetch details for subject ${subject.subjectId}:`,
            error
          );
        }
      }
    },
    [fetchSubjectData]
  );

  // Fetch subjects from the API
  const fetchSubjects = useCallback(
    async (showRefreshState = false) => {
      if (!token) {
        console.warn('No auth token available');
        setSubjectsError('Authentication required');
        setLoadingSubjects(false);
        return;
      }

      if (showRefreshState) {
        setRefreshingSubjects(true);
      } else {
        setLoadingSubjects(true);
      }
      setSubjectsError(null);

      try {
        // Fetch lab data to get the subjects
        const response = await fetch(
          `https://tools.futurity.science/api/lab/view?lab_id=${labId}`,
          {
            headers: {
              Authorization: `Bearer ${token}`,
              'Content-Type': 'application/json',
            },
          }
        );

        if (!response.ok) {
          if (response.status === 401) {
            throw new Error('Session expired. Please log in again.');
          } else if (response.status === 403) {
            throw new Error('You do not have permission to access this lab.');
          } else if (response.status === 404) {
            throw new Error('Lab not found.');
          } else {
            throw new Error(`Failed to fetch lab data: ${response.status}`);
          }
        }

        const labData = await response.json();
        console.log('Fetched lab data:', labData);

        // Extract categories from API response
        const apiCategories = labData.categories || [];
        // Add the default "Uncategorized" category
        const allCategories = [
          { id: 'uncategorized', name: 'Uncategorized' },
          ...apiCategories,
        ];
        setCategories(allCategories);
        console.log('Categories:', allCategories);

        // Transform subjects from API format to frontend format
        const transformedSubjects: LabSubject[] = [];

        if (labData.subjects && Array.isArray(labData.subjects)) {
          for (const apiSubject of labData.subjects) {
            // Create basic subject without fetching detailed data
            const transformedSubject: LabSubject = {
              id: `lab-subj-${apiSubject.subject_id}`,
              subjectId: apiSubject.subject_id,
              subjectName:
                apiSubject.subject_name || apiSubject.name || 'Unknown Subject',
              subjectSlug: apiSubject.ent_fsid?.startsWith('fsid_')
                ? apiSubject.ent_fsid.substring(5)
                : apiSubject.ent_fsid || 'unknown',
              categoryId: apiSubject.category || 'uncategorized',
              addedAt: new Date().toISOString(),
              addedById: 'unknown',
              notes: '', // We'll fetch this separately if needed
            };

            console.log(
              `Subject ${transformedSubject.subjectName} -> Category ID: ${transformedSubject.categoryId}`
            );
            transformedSubjects.push(transformedSubject);
          }

          // Optionally fetch detailed data for the first few subjects if you need notes/descriptions
          // This is async and doesn't block the main UI
          if (transformedSubjects.length > 0) {
            fetchSubjectDetailsAsync(transformedSubjects.slice(0, 5)); // Only fetch details for first 5
          }
        }

        console.log('Transformed subjects:', transformedSubjects);
        setSubjects(transformedSubjects);

        // If this is the first load, select only the first 20 subjects
        if (!showRefreshState && transformedSubjects.length > 0) {
          const firstTwentyIds = transformedSubjects
            .slice(0, 20)
            .map((s) => s.id);
          setSelectedSubjects(new Set(firstTwentyIds));
          setAnalysisSelectedSubjects(
            new Set(transformedSubjects.map((s) => s.id))
          ); // Analysis can still use all subjects
        }

        if (showRefreshState) {
          console.log(
            `Subjects refreshed: Found ${transformedSubjects.length} subjects in this lab`
          );
        }
      } catch (error) {
        console.error('Failed to fetch subjects:', error);
        const errorMessage =
          error instanceof Error ? error.message : 'Failed to load subjects';
        setSubjectsError(errorMessage);

        if (showRefreshState) {
          console.error('Failed to refresh subjects:', errorMessage);
        }
      } finally {
        setLoadingSubjects(false);
        setRefreshingSubjects(false);
      }
    },
    [labId, token, fetchSubjectDetailsAsync]
  );

  // Initial fetch on component mount
  useEffect(() => {
    fetchSubjects();
  }, [fetchSubjects]);

  // Handle refresh button click
  const handleRefreshSubjects = useCallback(() => {
    fetchSubjects(true);
  }, [fetchSubjects]);

  // Load saved selections from localStorage
  useEffect(() => {
    const storageKey = `lab-${labId}-selected-subjects`;
    const savedSelections = localStorage.getItem(storageKey);

    if (savedSelections && subjects.length > 0) {
      try {
        const parsed = JSON.parse(savedSelections);
        const validIds = parsed.filter((id: string) =>
          subjects.some((s) => s.id === id)
        );
        setSelectedSubjects(new Set(validIds));
      } catch (error) {
        console.error('Failed to parse saved subject selections:', error);
        // Default to all subjects if parsing fails
        setSelectedSubjects(new Set(subjects.map((s) => s.id)));
      }
    }
  }, [labId, subjects]);

  // Save selections to localStorage
  useEffect(() => {
    if (subjects.length > 0) {
      const storageKey = `lab-${labId}-selected-subjects`;
      localStorage.setItem(
        storageKey,
        JSON.stringify(Array.from(selectedSubjects))
      );
    }
  }, [labId, selectedSubjects, subjects.length]);

  // Computed values
  const usedCategoryNames = useMemo(() => {
    return categories.map((cat) => cat.name).sort();
  }, [categories]);

  const excludedSubjects = useMemo(() => {
    const excludeCategory = mockCategories.find(
      (cat) => cat.type === 'exclude'
    );
    return excludeCategory?.subjects || [];
  }, []);

  const horizonData = useMemo((): HorizonItem[] => {
    console.log('Generating horizon data...');
    console.log('Available categories:', categories);
    console.log(
      'Selected subjects:',
      subjects.filter((subject) => selectedSubjects.has(subject.id))
    );

    return subjects
      .filter((subject) => selectedSubjects.has(subject.id))
      .map((subject) => {
        // Find the category from the actual API categories
        const category = categories.find(
          (cat) => cat.id === subject.categoryId
        );
        const categoryName = category?.name || 'Uncategorized';

        console.log(
          `Subject: ${subject.subjectName}, CategoryId: ${subject.categoryId}, Found Category: ${categoryName}`
        );

        // Generate a hash from the subject name for positioning
        const nameHash = subject.subjectName.split('').reduce((a, b) => {
          a = (a << 5) - a + b.charCodeAt(0);
          return a & a;
        }, 0);
        const normalizedHash = Math.abs(nameHash) / 2147483648;

        const horizonItem = {
          name: subject.subjectName,
          horizon: convertHorizonValue(normalizedHash),
          category: getCategoryNumber(categoryName, usedCategoryNames),
          type: 1,
          categoryName: categoryName,
        };

        console.log(`Generated horizon item:`, horizonItem);
        return horizonItem;
      });
  }, [subjects, selectedSubjects, categories, usedCategoryNames]);

  const groupedSubjects = useMemo(() => {
    const selected: LabSubject[] = [];
    const unselected: LabSubject[] = [];

    subjects.forEach((subject) => {
      if (selectedSubjects.has(subject.id)) {
        selected.push(subject);
      } else {
        unselected.push(subject);
      }
    });

    return { selected, unselected };
  }, [subjects, selectedSubjects]);

  const groupedAnalysisSubjects = useMemo(() => {
    const selected: LabSubject[] = [];
    const unselected: LabSubject[] = [];

    subjects.forEach((subject) => {
      if (analysisSelectedSubjects.has(subject.id)) {
        selected.push(subject);
      } else {
        unselected.push(subject);
      }
    });

    return { selected, unselected };
  }, [subjects, analysisSelectedSubjects]);

  const filteredAndSortedAnalyses = useMemo(() => {
    const filtered = mockAnalyses.filter((analysis) => {
      const matchesSearch =
        searchQuery === '' ||
        analysis.title.toLowerCase().includes(searchQuery.toLowerCase()) ||
        analysis.description.toLowerCase().includes(searchQuery.toLowerCase());
      return matchesSearch;
    });

    switch (sortBy) {
      case 'most-recent':
        return filtered.sort(
          (a, b) =>
            new Date(b.updatedAt).getTime() - new Date(a.updatedAt).getTime()
        );
      case 'oldest':
        return filtered.sort(
          (a, b) =>
            new Date(a.updatedAt).getTime() - new Date(b.updatedAt).getTime()
        );
      case 'a-z':
        return filtered.sort((a, b) => a.title.localeCompare(b.title));
      case 'z-a':
        return filtered.sort((a, b) => b.title.localeCompare(a.title));
      default:
        return filtered;
    }
  }, [searchQuery, sortBy]);

  // Initialize analysis subjects when subjects load
  useEffect(() => {
    if (subjects.length > 0) {
      setAnalysisSelectedSubjects(new Set(subjects.map((s) => s.id)));
    }

    const excludeSubjectNames = excludedSubjects.map((s) => s.subjectName);
    setExcludeTerms(excludeSubjectNames.join(', '));
  }, [subjects, excludedSubjects]);

  // Navigation handlers
  const scrollToSection = useCallback((sectionId: string) => {
    const refs = {
      'horizon-chart': horizonChartRef,
      'lab-analyses': labAnalysesRef,
      'analysis-tools': analysisToolsRef,
      'additional-tools': additionalToolsRef,
    };

    const ref = refs[sectionId as keyof typeof refs];
    if (ref?.current) {
      ref.current.scrollIntoView({
        behavior: 'smooth',
        block: 'start',
        inline: 'nearest',
      });
      setActiveSection(sectionId);
    }
  }, []);

  useEffect(() => {
    const handleScroll = () => {
      const sections = [
        { id: 'horizon-chart', ref: horizonChartRef },
        { id: 'lab-analyses', ref: labAnalysesRef },
        { id: 'analysis-tools', ref: analysisToolsRef },
        { id: 'additional-tools', ref: additionalToolsRef },
      ];

      const scrollY = window.scrollY + 200;

      for (let i = sections.length - 1; i >= 0; i--) {
        const section = sections[i];
        if (section.ref.current) {
          const rect = section.ref.current.getBoundingClientRect();
          const offsetTop = rect.top + window.scrollY;

          if (scrollY >= offsetTop) {
            setActiveSection(section.id);
            break;
          }
        }
      }
    };

    window.addEventListener('scroll', handleScroll);
    return () => window.removeEventListener('scroll', handleScroll);
  }, []);

  // Subject handlers with 20 subject limit
  const handleSubjectToggle = useCallback((subjectId: string) => {
    setSelectedSubjects((prev) => {
      const newSet = new Set(prev);
      if (newSet.has(subjectId)) {
        // Always allow deselection
        newSet.delete(subjectId);
      } else {
        // Only allow selection if under 20 limit
        if (newSet.size < 20) {
          newSet.add(subjectId);
        }
      }
      return newSet;
    });
  }, []);

  const handleSelectAll = useCallback(() => {
    // Select only the first 20 subjects
    const firstTwentyIds = subjects.slice(0, 20).map((s) => s.id);
    setSelectedSubjects(new Set(firstTwentyIds));
  }, [subjects]);

  const handleDeselectAll = useCallback(() => {
    setSelectedSubjects(new Set());
  }, []);

  const handleAnalysisSubjectToggle = useCallback((subjectId: string) => {
    setAnalysisSelectedSubjects((prev) => {
      const newSet = new Set(prev);
      if (newSet.has(subjectId)) {
        newSet.delete(subjectId);
      } else {
        newSet.add(subjectId);
      }
      return newSet;
    });
  }, []);

  const handleAnalysisSelectAll = useCallback(() => {
    setAnalysisSelectedSubjects(new Set(subjects.map((s) => s.id)));
  }, [subjects]);

  const handleAnalysisDeselectAll = useCallback(() => {
    setAnalysisSelectedSubjects(new Set());
  }, []);

  // Analysis handlers
  const handleAnalysisClick = useCallback(
    (analysisId: string) => {
      console.log(`Navigate to analysis: /lab/${labId}/analysis/${analysisId}`);
    },
    [labId]
  );

  const handleGenerateAnalysis = useCallback(async () => {
    if (analysisSelectedSubjects.size === 0) return;

    setIsGeneratingAnalysis(true);
    setAnalysisResult('');

    try {
      const selectedSubjectNames = subjects
        .filter((subject) => analysisSelectedSubjects.has(subject.id))
        .map((subject) => subject.subjectName);

      const excludeTermsList = excludeTerms
        .split(',')
        .map((term) => term.trim())
        .filter((term) => term.length > 0);

      await new Promise((resolve) => setTimeout(resolve, 3000));

      const mockResult = generateMockAnalysisResult(
        analysisType,
        selectedSubjectNames,
        excludeTermsList,
        analysisSelectedSubjects.size
      );

      setAnalysisResult(mockResult);
    } catch (error) {
      console.error('Failed to generate analysis:', error);
      setAnalysisResult(
        'Error: Failed to generate analysis. Please try again.'
      );
    } finally {
      setIsGeneratingAnalysis(false);
    }
  }, [analysisSelectedSubjects, subjects, excludeTerms, analysisType]);

  const handleCopyAnalysis = useCallback(async () => {
    if (!analysisResult) return;

    try {
      await navigator.clipboard.writeText(analysisResult);
      setIsCopyingAnalysis(true);
      setTimeout(() => setIsCopyingAnalysis(false), 2000);
    } catch (error) {
      console.error('Failed to copy to clipboard:', error);
      const textArea = document.createElement('textarea');
      textArea.value = analysisResult;
      document.body.appendChild(textArea);
      textArea.select();
      document.execCommand('copy');
      document.body.removeChild(textArea);
      setIsCopyingAnalysis(true);
      setTimeout(() => setIsCopyingAnalysis(false), 2000);
    }
  }, [analysisResult]);

  return (
    <VStack gap={6} align='stretch'>
      {/* Header */}
      <HStack justify='space-between' align='center'>
        <Heading as='h2' size='lg' fontFamily='heading' color='fg'>
          Analyses
        </Heading>

        {/* Refresh button for subjects */}
        <IconButton
          size='sm'
          variant='outline'
          onClick={handleRefreshSubjects}
          loading={refreshingSubjects}
          disabled={loadingSubjects}
          aria-label='Refresh subjects'
          title='Refresh subjects from API'
        >
          <FiRefreshCw size={16} />
        </IconButton>
      </HStack>

      {/* Error display for subjects */}
      {subjectsError && (
        <Box
          p={4}
          bg='red.50'
          border='1px solid'
          borderColor='red.200'
          borderRadius='md'
        >
          <Text color='red.700' fontSize='sm'>
            <strong>Error loading subjects:</strong> {subjectsError}
          </Text>
          <Button
            size='sm'
            mt={2}
            onClick={handleRefreshSubjects}
            loading={refreshingSubjects}
          >
            Retry
          </Button>
        </Box>
      )}

      {/* Sticky Navigation Bar */}
      <Box position='sticky' top='115px' zIndex='8' mb={6}>
        <GlassCard variant='glass' w='100%' bg='bg.canvas'>
          <Box p={4}>
            <Tabs.Root
              value={activeSection}
              onValueChange={(details) => setActiveSection(details.value)}
            >
              <Tabs.List>
                <Tabs.Trigger
                  value='horizon-chart'
                  onClick={() => scrollToSection('horizon-chart')}
                >
                  Horizon Chart
                </Tabs.Trigger>
                <Tabs.Trigger
                  value='lab-analyses'
                  onClick={() => scrollToSection('lab-analyses')}
                >
                  Lab Analyses
                </Tabs.Trigger>
                <Tabs.Trigger
                  value='analysis-tools'
                  onClick={() => scrollToSection('analysis-tools')}
                >
                  Analysis Tools
                </Tabs.Trigger>
                <Tabs.Trigger
                  value='additional-tools'
                  onClick={() => scrollToSection('additional-tools')}
                >
                  Additional Tools
                </Tabs.Trigger>
              </Tabs.List>
            </Tabs.Root>
          </Box>
        </GlassCard>
      </Box>

      {/* Horizon Chart Section */}
      <VStack gap={4} align='stretch'>
        <Heading as='h3' size='md' fontFamily='heading' color='fg'>
          Horizon Chart
        </Heading>
        <HorizonChartSection
          ref={horizonChartRef}
          allSubjects={subjects}
          selectedSubjects={selectedSubjects}
          horizonData={horizonData}
          groupedSubjects={groupedSubjects}
          onSubjectToggle={handleSubjectToggle}
          onSelectAll={handleSelectAll}
          onDeselectAll={handleDeselectAll}
          loading={loadingSubjects}
          error={subjectsError}
          onRefresh={handleRefreshSubjects}
          refreshing={refreshingSubjects}
        />
      </VStack>

      {/* Lab Analyses Section */}
      <VStack gap={4} align='stretch'>
        <Heading as='h3' size='md' fontFamily='heading' color='fg'>
          Lab Analyses
        </Heading>
        <Card.Root
          ref={labAnalysesRef}
          borderWidth='1px'
          borderColor='border.emphasized'
          bg='bg.canvas'
        >
          <Card.Body p={4}>
            <VStack gap={3} align='stretch'>
              <HStack gap={4} align='center' flexShrink={0}>
                <HStack gap={2} align='center'>
                  <Text
                    fontSize='sm'
                    fontWeight='medium'
                    color='fg.muted'
                    whiteSpace='nowrap'
                    fontFamily='heading'
                  >
                    Sort by:
                  </Text>
                  <select
                    value={sortBy}
                    onChange={(e) => setSortBy(e.target.value)}
                    style={{
                      backgroundColor: 'var(--chakra-colors-bg-canvas)',
                      borderColor: 'var(--chakra-colors-border-emphasized)',
                      color: 'var(--chakra-colors-fg)',
                      fontSize: '14px',
                      minWidth: '150px',
                      padding: '8px',
                      borderRadius: '4px',
                      border:
                        '1px solid var(--chakra-colors-border-emphasized)',
                      fontFamily: 'var(--chakra-fonts-body)',
                    }}
                  >
                    <option
                      value='most-recent'
                      style={{
                        backgroundColor: 'var(--chakra-colors-bg-canvas)',
                        color: 'var(--chakra-colors-fg)',
                      }}
                    >
                      Most Recent
                    </option>
                    <option
                      value='oldest'
                      style={{
                        backgroundColor: 'var(--chakra-colors-bg-canvas)',
                        color: 'var(--chakra-colors-fg)',
                      }}
                    >
                      Oldest
                    </option>
                    <option
                      value='a-z'
                      style={{
                        backgroundColor: 'var(--chakra-colors-bg-canvas)',
                        color: 'var(--chakra-colors-fg)',
                      }}
                    >
                      A-Z
                    </option>
                    <option
                      value='z-a'
                      style={{
                        backgroundColor: 'var(--chakra-colors-bg-canvas)',
                        color: 'var(--chakra-colors-fg)',
                      }}
                    >
                      Z-A
                    </option>
                  </select>
                </HStack>
                <Input
                  placeholder='Filter analyses...'
                  value={searchQuery}
                  onChange={(e) => setSearchQuery(e.target.value)}
                  size='sm'
                  flex='1'
                  bg='bg.canvas'
                  borderColor='border.emphasized'
                  color='fg'
                  _placeholder={{ color: 'fg.subtle' }}
                  _focus={{
                    borderColor: 'brand.400',
                    boxShadow: '0 0 0 1px var(--chakra-colors-brand-400)',
                  }}
                />
              </HStack>

              <Box height='1px' bg='border.muted' flexShrink={0} />

              <CardScroller
                height='250px'
                emptyMessage='No analyses found. Create your first analysis to get started!'
              >
                {filteredAndSortedAnalyses.map((analysis) => (
                  <GlassCard
                    key={analysis.id}
                    variant='outline'
                    minWidth='280px'
                    maxWidth='280px'
                    height='100%'
                    cursor='pointer'
                    _hover={{ bg: 'bg.subtle', borderColor: 'brand.400' }}
                    onClick={() => handleAnalysisClick(analysis.id)}
                    transition='all 0.2s'
                  >
                    <Box
                      p={4}
                      height='100%'
                      display='flex'
                      flexDirection='column'
                    >
                      <VStack gap={3} align='stretch' height='100%'>
                        <HStack gap={3} align='flex-start' flexShrink={0}>
                          <Box
                            width='100px'
                            height='100px'
                            borderRadius='md'
                            overflow='hidden'
                            flexShrink={0}
                          >
                            <img
                              src={analysis.imageUrl}
                              alt={analysis.title}
                              style={{
                                width: '100%',
                                height: '100%',
                                objectFit: 'cover',
                              }}
                            />
                          </Box>
                          <VStack gap={2} align='stretch' flex='1'>
                            <Text
                              fontSize='sm'
                              fontWeight='bold'
                              color='brand.500'
                              lineHeight='1.3'
                              fontFamily='heading'
                            >
                              {analysis.title}
                            </Text>
                            <Box
                              bg={
                                analysis.status === 'Complete'
                                  ? 'success'
                                  : analysis.status === 'In Progress'
                                  ? 'info'
                                  : 'warning'
                              }
                              color='white'
                              px={2}
                              py={1}
                              borderRadius='md'
                              fontSize='xs'
                              fontWeight='medium'
                              width='fit-content'
                            >
                              {analysis.status}
                            </Box>
                          </VStack>
                        </HStack>

                        <Text
                          fontSize='xs'
                          color='fg.muted'
                          lineHeight='1.4'
                          overflow='hidden'
                          textOverflow='ellipsis'
                          display='-webkit-box'
                          flex='1'
                          fontFamily='body'
                          style={{
                            WebkitLineClamp: 3,
                            WebkitBoxOrient: 'vertical',
                          }}
                        >
                          {analysis.description}
                        </Text>
                      </VStack>
                    </Box>
                  </GlassCard>
                ))}
              </CardScroller>
            </VStack>
          </Card.Body>
        </Card.Root>
      </VStack>

      {/* Analysis Tools Section */}
      <VStack gap={4} align='stretch'>
        <Heading as='h3' size='md' fontFamily='heading' color='fg'>
          Analysis Tools
        </Heading>
        <Card.Root
          ref={analysisToolsRef}
          borderWidth='1px'
          borderColor='border.emphasized'
          bg='bg.canvas'
        >
          <Card.Body p={6}>
            <VStack gap={4} align='stretch'>
              {/* Analysis Type Selector */}
              <Box>
                <Text
                  fontSize='sm'
                  fontWeight='medium'
                  mb={2}
                  fontFamily='heading'
                  color='fg'
                >
                  Analysis Type
                </Text>
                <select
                  value={analysisType}
                  onChange={(e) =>
                    setAnalysisType(e.target.value as AnalysisType)
                  }
                  style={{
                    backgroundColor: 'var(--chakra-colors-bg-canvas)',
                    borderColor: 'var(--chakra-colors-border-emphasized)',
                    color: 'var(--chakra-colors-fg)',
                    fontSize: '14px',
                    minWidth: '200px',
                    padding: '8px',
                    borderRadius: '4px',
                    border: '1px solid var(--chakra-colors-border-emphasized)',
                    fontFamily: 'var(--chakra-fonts-body)',
                  }}
                >
                  <option
                    value='patent'
                    style={{
                      backgroundColor: 'var(--chakra-colors-bg-canvas)',
                      color: 'var(--chakra-colors-fg)',
                    }}
                  >
                    Patent Landscape
                  </option>
                  <option
                    value='taxonomy'
                    style={{
                      backgroundColor: 'var(--chakra-colors-bg-canvas)',
                      color: 'var(--chakra-colors-fg)',
                    }}
                  >
                    Taxonomy
                  </option>
                  <option
                    value='research'
                    style={{
                      backgroundColor: 'var(--chakra-colors-bg-canvas)',
                      color: 'var(--chakra-colors-fg)',
                    }}
                  >
                    Research Analysis
                  </option>
                  <option
                    value='investment'
                    style={{
                      backgroundColor: 'var(--chakra-colors-bg-canvas)',
                      color: 'var(--chakra-colors-fg)',
                    }}
                  >
                    Venture Investment
                  </option>
                </select>
              </Box>

              {/* Analysis Type Description */}
              <GlassCard
                variant='glass'
                bg='brand.50'
                borderColor='brand.200'
                p={3}
              >
                <Text fontSize='sm' color='brand.800' fontFamily='body'>
                  {analysisType === 'patent' &&
                    'This report provides a patent landscape of the space.'}
                  {analysisType === 'taxonomy' &&
                    'In a given Lab, for each subject, it provides the definition and related terms, and their relationships with one another in the FS Taxonomy and other taxonomies. It then compares each subject on each of the structured sources.'}
                  {analysisType === 'research' &&
                    'This report examines trends in scientific publishing in the space.'}
                  {analysisType === 'investment' &&
                    'This report looks at the companies in each of the taxonomy categories explained in the Taxonomy report, showing their investment history and trends.'}
                </Text>
              </GlassCard>

              <Flex gap={6} align='flex-start'>
                {/* Controls Panel */}
                <Box minW='300px' maxW='300px'>
                  <VStack gap={4} align='stretch'>
                    {/* Subject Selection for Analysis */}
                    <Box>
                      <HStack justify='space-between' align='center' mb={2}>
                        <Text
                          fontSize='sm'
                          fontWeight='medium'
                          fontFamily='heading'
                          color='fg'
                        >
                          Select Subjects ({analysisSelectedSubjects.size}/
                          {subjects.length})
                        </Text>
                        <HStack gap={2}>
                          <Button
                            size='xs'
                            variant='ghost'
                            onClick={handleAnalysisSelectAll}
                          >
                            All
                          </Button>
                          <Button
                            size='xs'
                            variant='ghost'
                            onClick={handleAnalysisDeselectAll}
                          >
                            None
                          </Button>
                        </HStack>
                      </HStack>

                      <Box
                        maxH='300px'
                        overflowY='auto'
                        border='1px solid'
                        borderColor='border.emphasized'
                        borderRadius='md'
                        p={3}
                      >
                        <VStack gap={2} align='stretch'>
                          {/* Loading state */}
                          {loadingSubjects && (
                            <Text
                              fontSize='sm'
                              color='fg.muted'
                              textAlign='center'
                              py={4}
                              fontFamily='body'
                            >
                              Loading subjects...
                            </Text>
                          )}

                          {/* Error state */}
                          {subjectsError && !loadingSubjects && (
                            <Text
                              fontSize='sm'
                              color='red.500'
                              textAlign='center'
                              py={4}
                              fontFamily='body'
                            >
                              Failed to load subjects
                            </Text>
                          )}

                          {/* Selected subjects first */}
                          {!loadingSubjects &&
                            !subjectsError &&
                            groupedAnalysisSubjects.selected.length > 0 && (
                              <>
                                <Text
                                  fontSize='xs'
                                  fontWeight='bold'
                                  color='success'
                                  textTransform='uppercase'
                                  fontFamily='heading'
                                >
                                  Included (
                                  {groupedAnalysisSubjects.selected.length})
                                </Text>
                                {groupedAnalysisSubjects.selected.map(
                                  (subject) => (
                                    <HStack
                                      key={subject.id}
                                      gap={2}
                                      align='center'
                                    >
                                      <Checkbox.Root
                                        checked={analysisSelectedSubjects.has(
                                          subject.id
                                        )}
                                        onCheckedChange={() =>
                                          handleAnalysisSubjectToggle(
                                            subject.id
                                          )
                                        }
                                        size='sm'
                                      >
                                        <Checkbox.HiddenInput />
                                        <Checkbox.Control>
                                          <Checkbox.Indicator />
                                        </Checkbox.Control>
                                      </Checkbox.Root>
                                      <VStack gap={0} align='stretch' flex='1'>
                                        <Text
                                          fontSize='sm'
                                          fontWeight='medium'
                                          color='fg'
                                          fontFamily='heading'
                                        >
                                          {subject.subjectName}
                                        </Text>
                                        {subject.notes && (
                                          <Text
                                            fontSize='xs'
                                            color='fg.muted'
                                            overflow='hidden'
                                            textOverflow='ellipsis'
                                            whiteSpace='nowrap'
                                            fontFamily='body'
                                          >
                                            {subject.notes}
                                          </Text>
                                        )}
                                      </VStack>
                                    </HStack>
                                  )
                                )}
                              </>
                            )}

                          {/* Unselected subjects */}
                          {!loadingSubjects &&
                            !subjectsError &&
                            groupedAnalysisSubjects.unselected.length > 0 && (
                              <>
                                {groupedAnalysisSubjects.selected.length >
                                  0 && (
                                  <Box height='1px' bg='border.muted' my={2} />
                                )}
                                <Text
                                  fontSize='xs'
                                  fontWeight='bold'
                                  color='fg.muted'
                                  textTransform='uppercase'
                                  fontFamily='heading'
                                >
                                  Available (
                                  {groupedAnalysisSubjects.unselected.length})
                                </Text>
                                {groupedAnalysisSubjects.unselected.map(
                                  (subject) => (
                                    <HStack
                                      key={subject.id}
                                      gap={2}
                                      align='center'
                                    >
                                      <Checkbox.Root
                                        checked={analysisSelectedSubjects.has(
                                          subject.id
                                        )}
                                        onCheckedChange={() =>
                                          handleAnalysisSubjectToggle(
                                            subject.id
                                          )
                                        }
                                        size='sm'
                                      >
                                        <Checkbox.HiddenInput />
                                        <Checkbox.Control>
                                          <Checkbox.Indicator />
                                        </Checkbox.Control>
                                      </Checkbox.Root>
                                      <VStack gap={0} align='stretch' flex='1'>
                                        <Text
                                          fontSize='sm'
                                          fontWeight='medium'
                                          color='fg'
                                          fontFamily='heading'
                                        >
                                          {subject.subjectName}
                                        </Text>
                                        {subject.notes && (
                                          <Text
                                            fontSize='xs'
                                            color='fg.muted'
                                            overflow='hidden'
                                            textOverflow='ellipsis'
                                            whiteSpace='nowrap'
                                            fontFamily='body'
                                          >
                                            {subject.notes}
                                          </Text>
                                        )}
                                      </VStack>
                                    </HStack>
                                  )
                                )}
                              </>
                            )}

                          {!loadingSubjects &&
                            !subjectsError &&
                            subjects.length === 0 && (
                              <Text
                                fontSize='sm'
                                color='fg.muted'
                                textAlign='center'
                                py={4}
                                fontFamily='body'
                              >
                                No subjects available. Add subjects in the
                                Gather tab first.
                              </Text>
                            )}
                        </VStack>
                      </Box>
                    </Box>

                    {/* Exclude Terms */}
                    <Box>
                      <Text
                        fontSize='sm'
                        fontWeight='medium'
                        mb={2}
                        fontFamily='heading'
                        color='fg'
                      >
                        Exclude Terms
                      </Text>
                      <Input
                        placeholder={
                          analysisType === 'taxonomy'
                            ? 'Not applicable for taxonomy analysis'
                            : 'Enter additional terms to exclude (comma-separated)'
                        }
                        value={excludeTerms}
                        onChange={(e) => setExcludeTerms(e.target.value)}
                        size='sm'
                        disabled={analysisType === 'taxonomy'}
                        bg={
                          analysisType === 'taxonomy' ? 'bg.muted' : 'bg.canvas'
                        }
                        color={analysisType === 'taxonomy' ? 'fg.muted' : 'fg'}
                        borderColor='border.emphasized'
                        _placeholder={{ color: 'fg.subtle' }}
                        _focus={{
                          borderColor: 'brand.400',
                          boxShadow: '0 0 0 1px var(--chakra-colors-brand-400)',
                        }}
                      />
                      <Text
                        fontSize='xs'
                        color='fg.muted'
                        mt={1}
                        fontFamily='body'
                      >
                        {analysisType === 'taxonomy'
                          ? 'Taxonomy analysis does not use exclusion terms'
                          : 'Results matching these terms will be excluded from analysis'}
                      </Text>
                      {excludedSubjects.length > 0 &&
                        analysisType !== 'taxonomy' && (
                          <Text
                            fontSize='xs'
                            color='brand.500'
                            mt={1}
                            fontFamily='body'
                          >
                            Auto-included:{' '}
                            {excludedSubjects
                              .map((s) => s.subjectName)
                              .join(', ')}
                          </Text>
                        )}
                    </Box>

                    {/* Generate Button */}
                    <Button
                      variant='solid'
                      onClick={handleGenerateAnalysis}
                      disabled={
                        analysisSelectedSubjects.size === 0 ||
                        isGeneratingAnalysis ||
                        loadingSubjects
                      }
                      size='md'
                      width='100%'
                      loading={isGeneratingAnalysis}
                    >
                      {isGeneratingAnalysis
                        ? 'Generating...'
                        : 'Generate Analysis'}
                    </Button>
                  </VStack>
                </Box>

                {/* Results Panel */}
                <Box flex='1'>
                  {analysisResult ? (
                    <VStack gap={3} align='stretch'>
                      <HStack justify='space-between' align='center'>
                        <Text
                          fontSize='sm'
                          fontWeight='medium'
                          fontFamily='heading'
                          color='fg'
                        >
                          {analysisType === 'patent' &&
                            'Patent Landscape Analysis Report'}
                          {analysisType === 'taxonomy' &&
                            'Taxonomy Analysis Report'}
                          {analysisType === 'research' &&
                            'Research Analysis Report'}
                          {analysisType === 'investment' &&
                            'Investment Analysis Report'}
                        </Text>
                        <Button
                          size='sm'
                          variant='outline'
                          onClick={handleCopyAnalysis}
                          disabled={isCopyingAnalysis}
                        >
                          {isCopyingAnalysis ? 'Copied!' : 'Copy to Clipboard'}
                        </Button>
                      </HStack>

                      <GlassCard
                        variant='outline'
                        maxH='500px'
                        overflowY='auto'
                        p={4}
                      >
                        <Text
                          fontSize='sm'
                          lineHeight='1.6'
                          whiteSpace='pre-wrap'
                          fontFamily='mono'
                          color='fg'
                        >
                          {analysisResult}
                        </Text>
                      </GlassCard>
                    </VStack>
                  ) : (
                    <Flex
                      height='300px'
                      align='center'
                      justify='center'
                      border='2px dashed'
                      borderColor='border.muted'
                      borderRadius='md'
                      bg='bg.subtle'
                    >
                      <VStack gap={2}>
                        <Text
                          color='fg.muted'
                          fontSize='sm'
                          textAlign='center'
                          fontFamily='body'
                        >
                          {loadingSubjects
                            ? 'Loading subjects...'
                            : analysisSelectedSubjects.size === 0
                            ? 'Select subjects above to generate analysis'
                            : `Click "Generate Analysis" to create ${analysisType} report`}
                        </Text>
                        {!loadingSubjects &&
                          analysisSelectedSubjects.size > 0 && (
                            <Text
                              color='fg.subtle'
                              fontSize='xs'
                              textAlign='center'
                              fontFamily='body'
                            >
                              Analysis will cover{' '}
                              {analysisSelectedSubjects.size} subject
                              {analysisSelectedSubjects.size !== 1 ? 's' : ''}
                            </Text>
                          )}
                      </VStack>
                    </Flex>
                  )}
                </Box>
              </Flex>
            </VStack>
          </Card.Body>
        </Card.Root>
      </VStack>

      {/* Additional Analysis Tools Section */}
      <VStack gap={4} align='stretch'>
        <Heading as='h3' size='md' fontFamily='heading' color='fg'>
          Additional Analysis Tools
        </Heading>
        <Card.Root
          ref={additionalToolsRef}
          borderWidth='1px'
          borderColor='border.emphasized'
          bg='bg.canvas'
        >
          <Card.Body p={6}>
            <VStack gap={6} align='stretch'>
              <Text color='fg.muted' fontSize='sm' fontFamily='body'>
                Specialized analysis tools and templates for advanced research
                and strategic planning.
              </Text>

              {/* Strategy & Planning Tools */}
              <Box>
                <Heading
                  as='h4'
                  size='sm'
                  mb={3}
                  color='brand.500'
                  fontFamily='heading'
                >
                  Strategy & Planning Tools
                </Heading>
                <HStack gap={3} wrap='wrap' alignItems="stretch"> {/* Added alignItems stretch */}
                  {/* Innovation Strategies Maker Card */}
                  <InnovationStrategiesMakerToolCard />

                  {/* Strategic Recommendations Card */}
                  <StrategicRecommendationsToolCard labId={labId} />
                  {/* End of Strategic Recommendations Card */}

                </HStack>
              </Box>

              {/* Data Collection & Search Tools */}
              <Box>
                <Heading
                  as='h4'
                  size='sm'
                  mb={3}
                  color='info'
                  fontFamily='heading'
                >
                  Data Collection & Search Tools
                </Heading>
                <HStack gap={3} wrap='wrap' alignItems="stretch"> {/* alignItems="stretch" for consistent card height */}
                  {/* Survey Tool Card */}
                  <SurveyToolCard />

                  {/* Unstructured Search Tool Card */}
                  <UnstructuredSearchToolCard />

                  <GlassCard
                    variant='outline'
                    minW='280px'
                    maxW='320px'
                    bg='blue.50'
                    borderColor='blue.200'
                  >
                    <Box p={4}>
                      <VStack gap={2} align='stretch'>
                        <Heading
                          as='h5'
                          size='xs'
                          color='blue.700'
                          fontFamily='heading'
                        >
                          Document Upload & Storage
                        </Heading>
                        <Text
                          fontSize='xs'
                          color='fg.muted'
                          lineHeight='1.4'
                          fontFamily='body'
                        >
                          Upload documents (PDF, text, URLs, images, audio,
                          video) to FAST and store in organized buckets.
                        </Text>
                        <Text
                          fontSize='xs'
                          color='info'
                          fontWeight='medium'
                          fontFamily='body'
                        >
                          Storage: User, team, org, lab, or snapshot buckets
                        </Text>
                        <Button
                          size='sm'
                          variant='outline'
                          disabled
                          colorScheme='blue'
                        >
                          Coming Soon
                        </Button>
                      </VStack>
                    </Box>
                  </GlassCard>
                </HStack>
              </Box>

              {/* Content Analysis & Visualization Tools */}
              <Box>
                <Heading
                  as='h4'
                  size='sm'
                  mb={3}
                  color='success'
                  fontFamily='heading'
                >
                  Content Analysis & Visualization Tools
                </Heading>
                <Text fontSize='xs' color='fg.muted' mb={3} fontFamily='body'>
                  Tools for ideation, storytelling, and visual creation.
                </Text>
                <HStack gap={3} wrap='wrap' alignItems="stretch">
                  <FutureGrapherToolCard />
                  <FutureStoriesToolCard />
                  <FutureFolkToolCard />
                </HStack>
              </Box>

              {/* Legacy Tools */}
              <Box>
                <Heading
                  as='h4'
                  size='sm'
                  mb={3}
                  color='fg.muted'
                  fontFamily='heading'
                >
                  Legacy Tools
                </Heading>
                <HStack gap={3} wrap='wrap'>
                  <Button variant='outline' size='sm' disabled>
                    Subject Comparison Tool
                  </Button>
                  <Button variant='outline' size='sm' disabled>
                    Trend Analysis Generator
                  </Button>
                  <Button variant='outline' size='sm' disabled>
                    Forecast Builder
                  </Button>
                  <Button variant='outline' size='sm' disabled>
                    Custom Report Template
                  </Button>
                </HStack>
              </Box>
            </VStack>
          </Card.Body>
        </Card.Root>
      </VStack>
    </VStack>
  );
};

export default Analyze;<|MERGE_RESOLUTION|>--- conflicted
+++ resolved
@@ -17,17 +17,17 @@
   Checkbox,
   Flex,
   Tabs,
-<<<<<<< HEAD
   Textarea,
-  Select,     // Assuming direct export from @chakra-ui/react
+  Select,    
+  IconButton, // Assuming direct export from @chakra-ui/react
 } from '@chakra-ui/react';
 import InnovationStrategiesMakerToolCard from '../../components/lab/tools/InnovationStrategiesMakerToolCard';
 import StrategicRecommendationsToolCard from '../../components/lab/tools/StrategicRecommendationsToolCard';
-=======
-  IconButton,
-} from '@chakra-ui/react';
+
+
+
 import { FiRefreshCw } from 'react-icons/fi';
->>>>>>> 1693d4d0
+
 import GlassCard from '../../components/shared/GlassCard';
 import CardScroller from '../../components/shared/CardScroller';
 import SurveyToolCard from '../../components/lab/tools/SurveyToolCard';
