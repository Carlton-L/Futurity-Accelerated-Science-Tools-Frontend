--- conflicted
+++ resolved
@@ -1,10 +1,7 @@
 # FAST frontend
 
-<<<<<<< HEAD
-This is the `dev` branch of the FAST frontend repo.
-=======
+
 This is the `demo` branch of the FAST frontend repo.
->>>>>>> b445230f
 
 To get this running locally, follow these steps:
 
